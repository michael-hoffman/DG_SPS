--- conflicted
+++ resolved
@@ -21,12 +21,7 @@
 RESOLVE survey.  We will determine the likelihood of models from BPASS by
 comparing broadband magnitudes to those from RESOLVE using a Bayesian approach,
 resulting in estimates of various parameters (age, metallicity, binary fraction,
-<<<<<<< HEAD
-$$f_{MBBH}$$ after marginalization. We will also provide galaxy mass estimates
-=======
-\(f_{MBBH}\)) after marginalization. We will also provide galaxy mass estimates
->>>>>>> ac571069
-using a method mirroring the one used in the RESOLVE survey. Through careful
+$$f_{MBBH}$$ after marginalization. We will also provide galaxy mass estimates using a method mirroring the one used in the RESOLVE survey. Through careful
 analysis of our results, we hope to determine how significant a role binary
 stars play in the evolution of dwarf galaxies, thereby telling us where to point
 (or not to point) our gravitational wave detectors in the future!
